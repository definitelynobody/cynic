--- conflicted
+++ resolved
@@ -24,16 +24,11 @@
 
 [dependencies]
 chrono = { version = "0.4.11", optional = true }
-cynic-proc-macros = { path = "../cynic-proc-macros", version = "0.12.2" }
+cynic-proc-macros = { path = "../cynic-proc-macros", version = "0.12.3" }
 json-decode = "0.5.0"
 serde = { version = "1.0.104", features = [ "derive" ] }
 serde_json = "1.0"
 thiserror = "1.0.20"
-<<<<<<< HEAD
-=======
-cynic-proc-macros = { path = "../cynic-proc-macros", version = "0.12.3" }
-chrono = { version = "0.4.11", optional = true }
->>>>>>> 91155f12
 
 # Scalar feature deps
 bson = { version = "1.1.0", optional = true }
