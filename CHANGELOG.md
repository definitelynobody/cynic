--- conflicted
+++ resolved
@@ -11,7 +11,6 @@
 
 ## Unreleased - xxxx-xx-xx
 
-<<<<<<< HEAD
 ### Breaking Changes
 
 - The return type of `cynic::Enum::select` now includes the `TypeLock` of the
@@ -36,14 +35,13 @@
 
 - The `graphql_type` parameter for most of the derives is now optional.  It 
   defaults to the name of the struct/enum if not present.
-=======
+
 ## v0.12.3 - 2020-04-01
 
 ## Bug Fixes
 
 - The `cynic::Scalar` derive output no longer contains a spurious `?` that
   clippy warns about in Rust 1.51.
->>>>>>> 91155f12
 
 ## v0.12.2 - 2020-02-22
 
