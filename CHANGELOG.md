# Changelog

All notable changes to this project will be documented in this file.

The format is roughly based on [Keep a
Changelog](http://keepachangelog.com/en/1.0.0/).

This project intends to inhere to [Semantic
Versioning](http://semver.org/spec/v2.0.0.html), but has not yet reached 1.0 so
all APIs might be changed.

## Unreleased - xxxx-xx-xx

<<<<<<< HEAD
### New Features

- Cynic now supports GraphQL field aliases.  These can be requested, but will
  also automatically be added to queries if any QueryFragment requests the same
  field twice.
- The generator also now supports field aliases.
=======
## v0.14.1 - 2021-07-29
>>>>>>> 9a2fb0bb

### Bug Fixes

- `InputObject` now serializes fields in a stable order.

## v0.14.0 - 2021-06-06

### New Features

- You can now `spread` a `QueryFragment` into another `QueryFragment` with the
  `#[cynic(spread)]` field attribute.
- The `QueryFragment` derive now supports renaming fields.

### Bug Fixes

- Underscore field names are now supported in schemas and for querying.
- Field names with leading underscores will no longer have those leading
  underscores removed.

## v0.13.2 - 2021-05-16

This release is only of the `cynic` crate - other crates remain at 0.13.1

### Bug Fixes

- This fixes a problem with JSON decoding that made it extremely inefficient
  (particularly on larger responses).  In my benchmarking this improves
  decoding performance 10x.

## v0.13.1 - 2021-04-26

### Bug Fixes

- Fixes an issue where cynic would incorrectly case module certain names in the
  `use_schema` output

## v0.13.0 - 2021-04-04

### Breaking Changes

There are a number of breaking changes here, though they shouldn't require too
much work for users to update. An example of an upgrade can be found
[here](https://github.com/obmarg/git-lead-time/pull/1).

- The `cynic::Scalar` derive has some new requirements:
  - You should now derive (or otherwise implement) `serde::Serialize` for your
    Scalar types.
  - The derive now requires a `schema_module` parameter. The
    `schema_for_derives` macro will automatically insert this (if you're using
    it) but you may need to add `use super::schema;` to ensure it's
    in-scope.
  - The derive now has an optional `graphql_type` parameter. This is required
    if the name of your type and the name of the scalar in the schema differ.
- Scalars have been revamped:
  - The scalar trait now has a typelock. This means that a Scalar impl is now
    directly tied to the scalar definition in a given `query_dsl`.
  - As a result, cynic can no longer define generic Scalar impls for 3rd party
    types (such as `chrono`, `url`, `uuid` etc.). The `impl_scalar` macro has
    been provided to allow users to use these types (or any type that is
    `serde::Serialize`) in their queries.
  - Cynic no longer requires you to define Scalar types you are not using.
  - `select` functions generated for scalar fields in `query_dsl` now take
    a selection_set that decodes the scalar type. This gives some flexibility
    around scalar types.
  - `query_dsl` now defines markers for all the scalar types. As such you
    should not import any custom scalars into your query_dsl module.
- Required scalar arguments no longer have concrete types, so anything
  that relied on type inference (i.e. `arg = "hello".into()`) will no longer
  work. You should either call an explicit function, or rely on a `InputType`
  impl to do the conversion.
- The `uuid`, `chrono`, `bson`, and `url` features have been retired. If you
  were using these you should register them as `Scalar` with the `impl_scalar!`
  macro.
- `SerializableArgument` has been retired in favour of just using
  `serde::Serialize`.
- The return type of `cynic::Enum::select` now includes the `TypeLock` of the
  enum. This should only affect users that were implementing `cynic::Enum`
  directly. Users of the derive should be unaffected.
- `IntoArgument` has been removed in favour of the new `InputType` trait.
- `cynic::SerializeError` no longer exists.

### New Features

- Support for building and decoding subscription queries.
- Alpha quality support for subscriptions over websockets with
  [`graphql-ws-client`](https://github.com/obmarg/graphql-ws-client).

### Deprecated

- `GraphQLError`, `GraphQLResponse`, & `GraphQLResult` have all been deprecated
  in favour of `GraphQlError`, `GraphQlResponse`, & `GraphQlResult`. The types are
  otherwise the same, just with different names.
- `query_dsl!` has been deprecated in favour of a similar macro named `use_schema!`
- It's now recommended that you name your `query_dsl` module `schema` instead.
- `cynic_codegen::output_query_dsl` is now named `cynic_codegen::output_schema_module`.
- The `query_module` attribute macro has been deprecated in favour of
  `schema_for_derives`
- The `query_module` parameter to the derives has been deprecated in favour of
  `schema_module`.

### Bug Fixes

- Cynic will now fail to compile you when you use an incorrect enum type for a
  field in a QueryFragment.
- Field type mismatch errors in QueryFragments are now reported on the span of
  the field type.
- You no longer need to define Scalars you are not using
- If a server adds a new scalar it will no longer break cynic clients.
- Fixed a case where InputObject errors were being shown against the
  `query_module` attr of the module they were defined in.

### Changes

- The `graphql_type` parameter for most of the derives is now optional. It
  defaults to the name of the struct/enum if not present.
- Cynic will no longer generate invalid QueryFragments if fields are not
  selected on a composite.
- Cynic will now error if a QueryFragment selects no fields.

## v0.12.3 - 2021-04-01

## Bug Fixes

- The `cynic::Scalar` derive output no longer contains a spurious `?` that
  clippy warns about in Rust 1.51.

## v0.12.2 - 2021-02-22

### Bug Fixes

- Hopefully fixed the build of documentation for docs.rs

## v0.12.1 - 2021-02-12

### Bug Fixes

- `chrono::NaiveTime` now supports times without seconds (e.g. `10:30`)
- Failures to parse chrono types now provide error messages that mention
  chrono: these were fairly hard to diagnose before.
- The generator no longer prints out an empty types module when there are
  no custom scalars.

## v0.12.0 - 2021-02-08

### Breaking Changes

- `selection_set::inline_fragments` now takes a backup selection set parameter
  for when we get an unexpected `__typename`.
- The `InlineFragments` derive now performs exhaustiveness checking and
  validates the provided variants.
- `InlineFragments` has a new required function `fallback`

### New Features

- `InlineFragments` are now validated for exhaustiveness & correctness.
- `InlineFragments` now support a fallback variant for the case where users
  only care about some of the possibilities.
- `QueryFragment` can now be derived for interfaces
- `chrono::NaiveTime` is now supported as a Scalar when the `chrono` feature is
  active
- Cynic errors will now suggest possible fixes when you mis-spell or mis-name
  a type in your code.

### Changes

- Updated reqwest dependency to 0.11

## v0.11.1 - 2021-01-30

### Bug Fixes

- Optional InputObject arguments can now be provided by reference. Previously
  this required a clone.
- The generator no longer panics if it can't find the root type of a schema.
- The generator no longer tries (and fails) to run queries when it has no URL
  to work with.
- Makes sure docs.rs builds documentation for the HTTP client code.

## v0.11.0 - 2020-12-31

### Breaking Changes

- `QueryFragment::fragment` now accepts a `FragmentContext` rather than
  arguments. This change was neccesary to support recursive queries.
- It is no longer recommended to use `QueryFragment::fragment` directly -
  instead an Operation should be constructed with `QueryBuilder::build` or
  `MutationBuilder::build`. Note that these return an `Operation` so you no
  longer need to construct one manually.
- GraphQL fields with names that match rust keywords will no longer be
  postfixed with a `_` - you should now use a raw identifier (or rename) for
  these fields.
- Derived `Enums` now default to `rename_all = "SCREAMING_SNAKE_CASE"` if not
  provided. To revert to the old behaviour you should explicitly provide "None"
- Derived `InputObjects` now default to `rename_all = "camelCase"` if not
  provided. To revert to the old behaviour you should explicitly provide
  `rename_all = "None"`
- Removed the `kebab-case` & `SCREAMING-KEBAB-CASE` `rename_all` rules - fairly
  sure kebab case is not valid in GraphQL so this shouldn't affect much.

### New Features

- Cynic now supports recursive queries via the `#[cynic(recurse="N")]`
  attribute on fields that recurse.
- The generator now understands query fragments, spreads and inline fragment
  spreads. Inline fragments for interface/union types are not yet supported.
- Interfaces can be queried via `#[derive(InlineFragments)]` on an enum.
- Added support for using chrono::NaiveDate as scalars. The decode/encode
  functions will convert to/from dates in the ISO 8601 format, that is
  `YYYY-MM-DD`
- Added `QueryBuilder` & `MutationBuilder` traits for constructing Operations
  from QueryFragments.

### Bug Fixes

- The generator (and therefore the generator tests) should now work when run on
  windows.
- Paths output as part of generator are now all raw strings, so should support
  windows path separators.
- The generator now correctly wraps literal ID parameters with `cynic::Id::New`
- Cynic derives (and cynic itself) no longer emit clippy warnings (on 1.48 at least)
- We now support raw identifiers in QueryFragment derives, useful for fields
  named `type` or similar.
- The generator now correctly renames InputObject fields & Enum variants if the
  default `rename_all` doesn't work for them.
- The `InputObject` derive no longer looks up scalars inside `query_dsl` (which
  required them to be `pub use`d in `query_dsl`).
- The generator is now context aware with argument values, and does a better job
  of figuring out whether to clone or take by reference.

### Changes

- The generator is now a lot more thorough, it:
  - Deduplicates generated types
  - Supports multiple queries, sharing structs between all the generated queries
    as appropriate.
  - Generates unique names for each struct it creates, even when faced with
    different structs targetting the same type.
  - Generates partial InputObjects when faced with literals with missing fields
    (previously it would generate all fields even when unused)
  - Correctly generates different argument structs if a single type with
    arguments is used in multiple queries. Though the correct IntoArgument impl
    is not yet generated.
- The generator now generates scalars with public fields
- The generator now derives `Clone` on scalars as certain positions they can
  appear in require cloning
- The generator now outputs correct Rust code when faced with queries that rely
  on list coercion.
- `rename_all` attribute is no longer case sensitive.
- Improved the docs for attributes in the book

## v0.10.1 - 2020-11-04

## Bug Fixes

- Implemented SerializableArgument for the various scalars in the
  `integrations` folder. This was preventing them actually being used as
  scalars in input contexts.

## v0.10.0 - 2020-10-11

### Breaking Changes

- `QueryFragment::fragment` and `InlineFragment::fragments` now accept their
  Argument parameters by reference.
- `define_into_argument_for_scalar` has been renamed to
  `impl_into_argument_for_options`
- There's no longer a blanket impl of `SerializableArgument` for any `Scalar`.
  `SerializableArgument` now needs to be implemented on each `Scalar`. There's
  a `impl_serializable_argument_for_scalar` macro that does this. The `Scalar`
  derive automatically calls this macro, so this is only a change if you have a
  custom `Scalar`
- The `IntoArgument` trait now has an `Output` associated type that is used for
  the return value of `IntoArgument::into_argument`
- The `InputObject` derive no longer complains if you omit optional fields.
  The old behaviour can be brought back by attaching a `require_all_fields`
  annotation to the InputObject.
- SerializeError now requires Send + Sync on it's boxed value.

### New Features

- The `bson` feature, which allows to use ObjectId in schemas, added.
- The `uuid` feature, which allows to use Uuid in schemas, added.
- The `url` feature, which allows to use Url in schemas, added.
- `InputObject`s may now contain fields inside a `Box`. This allows for
  recursive `InputObject` types.
- The `surf` feature enables integration with the `surf` HTTP client, so users
  don't have to write it themselves.
- The `reqwest` & `reqwest-blocking` features, which add support for the
  `reqwest` HTTP client.
- Optional fields on an InputObject may now be annotated with
  `skip_serializing_if="path"`, similar to serde. This allows users to omit
  fields from InputObjects under certain circumstances.
- All optional fields of the GraphQLError type are now modeled according to the
  spec, including the `extensions` field, which is expressed as an
  `Option<serde_json::Value>`.

### Changes

- A `SerializableArgument` no longer needs to be `'static + Send`.
- `FragmentArguments` & `InputObject`s no longer need to be `Clone`.

## v0.9.0 - 2020-09-11

### Breaking Changes

- InputObject no longer has a serialize method - this is now handled by a
  SerializableArgument impl instead, which is generated by the InputObject
  derive.
- `Query` has been renamed to `Operation` to make it clear it's used for both
  queries & mutations.
- `Query::new` is now `Operation::query`

### New Features

- InputObjects can now be derived and will be generated by querygen.
- Querygen output is now tested more thoroughly - should be less changes
  required by users just to get it to compile.
- Cynic now supports running & generating code for mutations.

### Removed Features

- Removed the `optimised_query_modules` feature from codegen, as it invovled
  more code than it was worth to keep it around. Functionally this should make
  no difference, though it may change performance characteristics of compiling
  cynic code. Didn't seem to make a significant difference when I was using it
  though.

### Bug Fixes

- Fixed a compile issue in the generated `query_dsl` for schemas with fields
  with > 1 required argument.
- Fixed an issue that required users to add `serde_json` to their dependencies.
  We now re-export it as `cynic::serde_json` and use that in our derive output.
- querygen now adds `rename_all="SCREAMING_SNAKE_CASE"` to Enums by default -
  the GQL convention is to have them in this format and querygen was already
  doing the transformation into the `PascalCase` rust usually uses so this
  should make things more likely to work by default.
- Removed fontawesome from the querygen HTML. Think I added this along with
  bulma but it's not being used, and adds 400kb to the payload.
- Fixed a bug where querygen would not snake case field names when generating
  `QueryFragment`s.
- querygen will now take references to arguments rather than ownership (which
  didn't work for most non-enum types).
- Fixed an issue where querygen was adding ID literals as Strings in arguments,
  rather than IDs.

## v0.8.0 - 2020-08-16

### Breaking Changes

- Integer fields are now i32 rather than i64 inline with the GraphQL spec. If
  larger integers are required a custom scalar should be used.
- The `cynic_arguments` attribute for passing arguments to GraphQL fields is
  now named `arguments`

### New Features

- querygen-web now incorporates graphiql & graphiql explorer, to make testing &
  building queries easier.
- querygen now supports bare selection sets, they're assumed to be queries.
  Quite easy to create these in GraphiQL/GraphqlExplorer, and they work for
  queries so seemed important.
- Arguments are now converted using the `IntoArgument<T>` trait - default
  conversions are provided for `Option` and reference types, so users don't
  always have to wrap Options in `Some` or explicitly clone their arguments.
- As a result of the above, cynic will no longer stop compiling when a schema
  changes a required argument to optional.

### Bug Fixes

- Fixed an issue with cynic-querygen where it guessed the name for the root of
  a query and crashed out if it was wrong (which was often).
- Fixed an issue where querygen would fail if given a query with a hardcoded
  enum value (#33)
- Integers are now i32 rather than i64, inline with the GraphQL spec. If
  larger integers are required a custom scalar should be used.
- Querygen now puts `argument_struct` attrs on types that have arguments rather
  than just types that have children with arguments. (#37)
- Fixed an issue where querygen would use the name of the query as the
  `graphql_type` on the root struct of named queries.
- Fixed a bunch of broken links in the book.

## v0.7.0 - 2020-06-23

### Breaking Changes

- `SerializableArgument`s are now required to be `Send`. Found this was
  required for using cynic in an async context. May revisit at some point to
  see if it's 100% required.

## v0.6.0 - 2020-06-17

### New Features

- `cynic::Id` now derives PartialEq, Hash & Eq
- Added `cynic::Id::new` function

### Bug Fixes

- Using a `query_module` should no longer cause errors on an individual derive
  to be attributed to the `query_module` span - the error information should
  now be associated with the derive it originated from.
- Fixed some dead code warnings in the selection builders output by query DSL

## v0.5.0 - 2020-06-14

### Breaking Changes

- `Query::body` no longer exists, the `Query` itself is now directly
  serializable, and exposes the `query` type itself. Errors that were
  previously exposed by `Query::body()` will now be surfaced when serializing a
  Query.
- `Argument::new` has been updated to take a `SerialiableArgument` itself.
- Removed `selection_set::Error`.
- `SerializableArgument::serialize` & `Scalar::encode` now return
  `Box<std::error::Error>` errors rather than `()`

### Bug Fixes

- `cynic-codegen` will now build with the rustfmt feature disabled.
- Removed some unwraps that I lazily put in and forgot to remove.

## v0.4.0 - 2020-06-12

### Breaking Changes

- `schema_path` parameters are now relative to `CARGO_MANFIEST_DIR` rather than
  the current working directory. This fixes an issue with cargo workspace
  projects where doc-tests would be relative to the sub-crate but cargo builds
  were relative to the workspace root. For projects not using workspaces this
  will probably make no difference
- The `query_dsl` has been reworked. Before each field with arguments had one
  or two structs: one for optional arguments & one for required arguments, and
  these were passed to the selector function before the selection set argument.
  Now each selector function takes the required arguments, and then returns a
  struct that follows the builder pattern to allow for optional arguments to be
  added. This fixes a few issues and is a bit more ergonomic.

### Bug Fixes

- Fixed a bug where any type used as an optional argument needed to implement
  Default. This was fixed by the `query_dsl` rework.
- Fixed a bug where optional arguments that were enums or interfaces had to be
  provided or type inference problems occurred. This was also fixed by the
  `query_dsl` rework.

## v0.3.0 - 2020-06-12

### New Features

- Added chrono::DateTime scalar support behind a chrono feature flag.
- The `cynic::selection_set` module and all it's contents are now documented.
- `QueryBody` now exposes it's arguments & query fields for greater flexibility
  (and use in snapshot testing etc.)

### Bug Fixes

- Generated `query_dsl` now disables unused import warnings where appropriate.
- Exposed `Id::inner` & `Id::into_inner` functions - these were meant to be
  public but were not
- Cleaned up a ton of compiler warnings - mostly unused imports and a few unused
  variables
- `query_dsl` adds `allow(dead_code)` annotations so we don't get tons of dead
  code warnings when we're not exercising an entire schema.
- `query_dsl` no longer creates mutable `Vec` for fields without arguments -
  this was leading to tons of "doesn't need to be mutable" warnings.
- `ID` fields are now correctly given the `cynic::Id` type in `query_dsl` - previously
  they were being forced to String.
- `cynic::Id` is now a `cynic::Scalar`
- Fixed an issue in `derive(QueryFragment)` where Enums inside lists would not be
  treated as Enums.
- `DecodeError` now implements `std::error::Error`

## v0.2.0 - 2016-06-11

### Breaking Changes

- The generated `query_dsl` no longer contains generated enums - users should
  provide their own enums and `derive(cynic::Enum)` on them. Cynic querygen
  can be used to help with this.
- The generated `query_dsl` no longer contains generated input objects - users
  should provide their own structs and `impl cynic::InputObject` on them. A
  derive for this should be coming in the future.

### New Features

- Union types can be queried via `#[derive(InlineFragments)]` on an enum.
- Schemas that use interfaces are now supported, though interfaces are not
  yet queryable.
- `#[derive(QueryFragment)]` now explicitly checks for required/list type
  mismatches & other easy mistakes, and warns the user appropriately.
- Added an `output_query_dsl` function suitable for running inside build.rs
- Added a flatten option at the field level. When present this will flatten
  nested options & vectors into the provided type. Used to handle the common
  case in GQL where someone has defined an optional list of optionals. This is
  a pain in Rust, since the same thing can usually be represented by a
  non-optional list of non-optionals.
- Added a cynic-querygen for generating QueryFragment structs from a graphql
  schema & query. This currently has a WIP web interface and a WIP CLI, though
  neither of them are particularly user friendly at this point.
- Added a `cynic::query_module` attribute macro that can be applied to modules
  containing QueryFragments & InlineFragments. When this attribute is present
  the derive will be done for all QueryFragments & InlineFragments contained
  within. This allows users to omit some of the parameters these derives
  usually require, as the `query_module` attribute provides them and fills them
  in. These modules may be expanded in the future to provide more
  "intelligent" features.
- Added support for mapN up to N = 50, therefore adding support for GraphQL
  objects with up to 50 fields.
- Added new `cynic::Enum` derive that matches up a Rust enum with a GraphQL enum.
  `cynic-querygen` will automatically provide enums using this derive when a
  query includes an enum.
- Added `SelectionSet::and_then` for chaining decode operations on selection sets.
- Added `cynic::Scalar` derive for newtype structs so that users can easily
  define their own scalars. Also added support for this to cynic-querygen
- Added `cynic::Id` type to handle Ids in queries.
- Added `cynic::InputObject` trait to allow the `query_dsl` to handle
  InputObjects generically.

### Changed

- Split the procedural macros out into their own cynic-proc-macros crate.
  cynic-codegen now exists as a re-usable library for programatically
  doing the codegen.
- The IntoArguments trait is now named FromArguments and has had it's
  parameters switched up.
- Added a StarWars API example

### Bug Fixes

- Now supports schemas that define their root query types. Before we just
  assumed there was a type called query.
- Fixed a few things that stop the examples in the documentation from
  compiling.
- Fixed all the tests
- We now use the correct case for non built-in scalar types
- Fixed an issue that prevented propagation of argument structs into inner
  QueryFragments

## v0.1.2 - 2020-02-04

- No changes

## v0.1.1 - 2020-02-04

- Some tweaks to the documentation.

## v0.1.0 - 2020-02-03

- Initial release<|MERGE_RESOLUTION|>--- conflicted
+++ resolved
@@ -11,16 +11,14 @@
 
 ## Unreleased - xxxx-xx-xx
 
-<<<<<<< HEAD
 ### New Features
 
 - Cynic now supports GraphQL field aliases.  These can be requested, but will
   also automatically be added to queries if any QueryFragment requests the same
   field twice.
 - The generator also now supports field aliases.
-=======
+
 ## v0.14.1 - 2021-07-29
->>>>>>> 9a2fb0bb
 
 ### Bug Fixes
 
